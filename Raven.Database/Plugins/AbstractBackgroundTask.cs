--- conflicted
+++ resolved
@@ -5,21 +5,13 @@
 //-----------------------------------------------------------------------
 using System;
 using System.Threading.Tasks;
-<<<<<<< HEAD
-using NLog;
-=======
 using Raven.Abstractions.Logging;
->>>>>>> 99581649
 
 namespace Raven.Database.Plugins
 {
 	public abstract class AbstractBackgroundTask : IStartupTask
 	{
-<<<<<<< HEAD
-		private static readonly Logger log = LogManager.GetCurrentClassLogger();
-=======
 		private static readonly ILog log = LogManager.GetCurrentClassLogger();
->>>>>>> 99581649
 
 		public DocumentDatabase Database { get; set; }
 
