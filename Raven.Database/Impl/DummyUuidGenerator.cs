--- conflicted
+++ resolved
@@ -10,11 +10,7 @@
 	public class DummyUuidGenerator : IUuidGenerator
 	{
 		private byte cur;
-<<<<<<< HEAD
 		public Guid CreateSequentialUuid(UuidType type)
-=======
-		public Guid CreateSequentialUuid()
->>>>>>> c48ef137
 		{
 			var bytes = new byte[16];
 			bytes[15] += ++cur;
