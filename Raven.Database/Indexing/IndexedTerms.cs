--- conflicted
+++ resolved
@@ -9,7 +9,6 @@
 using Lucene.Net.Util;
 using Raven.Imports.Newtonsoft.Json.Linq;
 using Raven.Json.Linq;
-using System.Linq;
 
 namespace Raven.Database.Indexing
 {
@@ -19,26 +18,15 @@
 		{
 			using (var termDocs = reader.TermDocs())
 			{
-<<<<<<< HEAD
-				foreach (var field in fieldsToRead.OrderBy(x=>x))
-				{
-					using(var termEnum = reader.Terms(new Term(field)))
-=======
 				foreach (var field in fieldsToRead)
 				{
 					using (var termEnum = reader.Terms(new Term(field)))
->>>>>>> 3392e282
 					{
 						do
 						{
 							if (termEnum.Term == null || field != termEnum.Term.Field)
 								break;
 
-<<<<<<< HEAD
-							termDocs.Seek(termEnum.Term);
-							for (int i = 0; i < termEnum.DocFreq() && termDocs.Next(); i++)
-							{
-=======
 							if(LowPrecisionNumber(termEnum.Term))
 								continue;
 
@@ -49,17 +37,12 @@
 								totalDocCountIncludedDeletes -= 1;
 								if (reader.IsDeleted(termDocs.Doc))
 									continue;
->>>>>>> 3392e282
 								if (docIds.Contains(termDocs.Doc) == false)
 									continue;
 								onTermFound(termEnum.Term);
 							}
 						} while (termEnum.Next());
-<<<<<<< HEAD
-					}
-=======
 					} 
->>>>>>> 3392e282
 				}
 			}
 		}
