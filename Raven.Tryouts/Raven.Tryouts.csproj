--- conflicted
+++ resolved
@@ -106,14 +106,11 @@
     <Reference Include="System.Core">
       <RequiredTargetFramework>3.5</RequiredTargetFramework>
     </Reference>
-<<<<<<< HEAD
     <Reference Include="System.Net" />
     <Reference Include="System.Runtime">
       <HintPath>..\packages\Microsoft.Bcl.1.0.16-rc\lib\net40\System.Runtime.dll</HintPath>
     </Reference>
-=======
     <Reference Include="System.Drawing" />
->>>>>>> f2a050be
     <Reference Include="System.Runtime.Serialization" />
     <Reference Include="System.Threading.Tasks">
       <HintPath>..\packages\Microsoft.Bcl.1.0.16-rc\lib\net40\System.Threading.Tasks.dll</HintPath>
