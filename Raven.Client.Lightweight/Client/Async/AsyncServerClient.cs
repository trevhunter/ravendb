//-----------------------------------------------------------------------
// <copyright file="AsyncServerClient.cs" company="Hibernating Rhinos LTD">
//     Copyright (c) Hibernating Rhinos LTD. All rights reserved.
// </copyright>
//-----------------------------------------------------------------------
#if !NET_3_5

using System;
using System.Collections.Generic;
using System.Globalization;
using System.IO;
using System.Linq;
using System.Net;
using System.Text;
using System.Threading.Tasks;
using System.Transactions;
using Newtonsoft.Json;
using Newtonsoft.Json.Linq;
using Raven.Abstractions;
using Raven.Abstractions.Data;
using Raven.Abstractions.Json;
using Raven.Client.Document;
using Raven.Client.Exceptions;
using Raven.Database;
using Raven.Database.Data;
using Raven.Database.Indexing;
using Raven.Database.Json;
using Raven.Http.Exceptions;
using Raven.Http.Json;
using Raven.Json.Linq;

namespace Raven.Client.Client.Async
{
	/// <summary>
	/// Access the database commands in async fashion
	/// </summary>
	public class AsyncServerClient : IAsyncDatabaseCommands
	{
		private readonly string url;
		private readonly ICredentials credentials;
		private readonly DocumentConvention convention;
		private readonly IDictionary<string, string> operationsHeaders = new Dictionary<string, string>();
		private readonly HttpJsonRequestFactory jsonRequestFactory;
		/// <summary>
		/// Initializes a new instance of the <see cref="AsyncServerClient"/> class.
		/// </summary>
		/// <param name="url">The URL.</param>
		/// <param name="convention">The convention.</param>
		/// <param name="credentials">The credentials.</param>
		public AsyncServerClient(string url, DocumentConvention convention, ICredentials credentials, HttpJsonRequestFactory jsonRequestFactory)
		{
			this.url = url;
			this.jsonRequestFactory = jsonRequestFactory;
			this.convention = convention;
			this.credentials = credentials;
		}

		/// <summary>
		/// Performs application-defined tasks associated with freeing, releasing, or resetting unmanaged resources.
		/// </summary>
		public void Dispose()
		{
		}

		/// <summary>
		/// Returns a new <see cref="IDatabaseCommands "/> using the specified credentials
		/// </summary>
		/// <param name="credentialsForSession">The credentials for session.</param>
		public IAsyncDatabaseCommands With(ICredentials credentialsForSession)
		{
			return new AsyncServerClient(url, convention, credentialsForSession, jsonRequestFactory);
		}

		/// <summary>
		/// Gets the index names from the server asyncronously
		/// </summary>
		/// <param name="start">Paging start</param>
		/// <param name="pageSize">Size of the page.</param>
		public Task<string[]> GetIndexNamesAsync(int start, int pageSize)
		{
			throw new NotImplementedException();
		}

		/// <summary>
		/// Gets the indexes from the server asyncronously
		/// </summary>
		/// <param name="start">Paging start</param>
		/// <param name="pageSize">Size of the page.</param>
		public Task<IndexDefinition[]> GetIndexesAsync(int start, int pageSize)
		{
			throw new NotImplementedException();
		}

		/// <summary>
		/// Resets the specified index asyncronously
		/// </summary>
		/// <param name="name">The name.</param>
		public Task ResetIndexAsync(string name)
		{
			throw new NotImplementedException();
		}

		/// <summary>
		/// Gets the index definition for the specified name asyncronously
		/// </summary>
		/// <param name="name">The name.</param>
		public Task<IndexDefinition> GetIndexAsync(string name)
		{
			throw new NotImplementedException();
		}

		/// <summary>
		/// Puts the index definition for the specified name asyncronously
		/// </summary>
		/// <param name="name">The name.</param>
		/// <param name="indexDef">The index def.</param>
		/// <param name="overwrite">Should overwrite index</param>
		public Task<string> PutIndexAsync(string name, IndexDefinition indexDef, bool overwrite)
		{
			string requestUri = url + "/indexes/" + name;
			var webRequest = (HttpWebRequest)WebRequest.Create(requestUri);
			AddOperationHeaders(webRequest);
			webRequest.Method = "HEAD";
			webRequest.Credentials = credentials;

			return webRequest.GetResponseAsync()
				.ContinueWith(task =>
				{
					try
					{
						task.Result.Close();
						if (overwrite == false)
							throw new InvalidOperationException("Cannot put index: " + name + ", index already exists");

					}
					catch (WebException e)
					{
						var response = e.Response as HttpWebResponse;
						if (response == null || response.StatusCode != HttpStatusCode.NotFound)
							throw;
					}

					var request = jsonRequestFactory.CreateHttpJsonRequest(this, requestUri, "PUT", credentials, convention);
					request.AddOperationHeaders(OperationsHeaders);
					var serializeObject = JsonConvert.SerializeObject(indexDef, Default.Converters);
					byte[] bytes = Encoding.UTF8.GetBytes(serializeObject);
					return Task.Factory.FromAsync(request.BeginWrite, request.EndWrite,bytes, null)
						.ContinueWith(writeTask => Task.Factory.FromAsync<string>(request.BeginReadResponseString, request.EndReadResponseString, null)
													.ContinueWith(readStrTask =>
													{
														var obj = new { index = "" };
														obj = JsonConvert.DeserializeAnonymousType(readStrTask.Result, obj);
														return obj.index;
													})).Unwrap();
				}).Unwrap();
		}

		/// <summary>
		/// Deletes the index definition for the specified name asyncronously
		/// </summary>
		/// <param name="name">The name.</param>
		public Task DeleteIndexAsync(string name)
		{
			throw new NotImplementedException();
		}

		/// <summary>
		/// Deletes the document for the specified id asyncronously
		/// </summary>
		/// <param name="id">The id.</param>
		public Task DeleteDocumentAsync(string id)
		{
			throw new NotImplementedException();
		}

		/// <summary>
		/// Puts the document with the specified key in the database
		/// </summary>
		/// <param name="key">The key.</param>
		/// <param name="etag">The etag.</param>
		/// <param name="document">The document.</param>
		/// <param name="metadata">The metadata.</param>
		public Task<PutResult> PutAsync(string key, Guid? etag, RavenJObject document, RavenJObject metadata)
		{
			if (metadata == null)
				metadata = new RavenJObject();
			var method = String.IsNullOrEmpty(key) ? "POST" : "PUT";
			if (etag != null)
				metadata["ETag"] = new RavenJValue(etag.Value.ToString());
			var request = jsonRequestFactory.CreateHttpJsonRequest(this, url + "/docs/" + key, method, metadata, credentials, convention);
			request.AddOperationHeaders(OperationsHeaders);

			var bytes = Encoding.UTF8.GetBytes(document.ToString());
			return Task.Factory.FromAsync(request.BeginWrite,request.EndWrite,bytes, null)
				.ContinueWith(task =>
				{
					if (task.Exception != null)
						throw new InvalidOperationException("Unable to write to server");

					return Task.Factory.FromAsync<string>(request.BeginReadResponseString,request.EndReadResponseString, null)
						.ContinueWith(task1 =>
						{
							try
							{
<<<<<<< HEAD
								return JsonConvert.DeserializeObject<PutResult>(task1.Result, Default.Converters);
=======
								return JsonConvert.DeserializeObject<PutResult>(task1.Result, new JsonEnumConverter(), new JsonToJsonConverter());
>>>>>>> d075fd58
							}
							catch (WebException e)
							{
								var httpWebResponse = e.Response as HttpWebResponse;
								if (httpWebResponse == null ||
									httpWebResponse.StatusCode != HttpStatusCode.Conflict)
									throw;
								throw ThrowConcurrencyException(e);
							}
						});
				})
				.Unwrap();
		}

		private void AddOperationHeaders(HttpWebRequest webRequest)
		{
			foreach (var header in OperationsHeaders)
			{
				webRequest.Headers[header.Key] = header.Value;
			}
		}

		/// <summary>
		/// Create a new instance of <see cref="IDatabaseCommands"/> that will interacts
		/// with the specified database
		/// </summary>
		public IAsyncDatabaseCommands ForDatabase(string database)
		{
			var databaseUrl = url;
			var indexOfDatabases = databaseUrl.IndexOf("/databases/");
			if (indexOfDatabases != -1)
				databaseUrl = databaseUrl.Substring(0, indexOfDatabases);
			if (databaseUrl.EndsWith("/") == false)
				databaseUrl += "/";
			databaseUrl = databaseUrl + "databases/" + database + "/";
			return new AsyncServerClient(databaseUrl, convention, credentials, jsonRequestFactory);
		}

		/// <summary>
		/// Create a new instance of <see cref="IDatabaseCommands"/> that will interact
		/// with the root database. Useful if the database has works against a tenant database.
		/// </summary>
		public IAsyncDatabaseCommands GetRootDatabase()
		{
			var indexOfDatabases = url.IndexOf("/databases/");
			if (indexOfDatabases == -1)
				return this;

			return new AsyncServerClient(url.Substring(0, indexOfDatabases), convention, credentials, jsonRequestFactory);
		}

		/// <summary>
		/// Gets or sets the operations headers.
		/// </summary>
		/// <value>The operations headers.</value>
		public IDictionary<string, string> OperationsHeaders
		{
			get { return operationsHeaders; }
		}

		/// <summary>
		/// Begins an async get operation
		/// </summary>
		/// <param name="key">The key.</param>
		/// <returns></returns>
		public Task<JsonDocument> GetAsync(string key)
		{
			EnsureIsNotNullOrEmpty(key, "key");

			var metadata = new RavenJObject();
			AddTransactionInformation(metadata);
			var request = jsonRequestFactory.CreateHttpJsonRequest(this, url + "/docs/" + key, "GET", metadata, credentials, convention);

			return Task.Factory.FromAsync<string>(request.BeginReadResponseString, request.EndReadResponseString, null)
				.ContinueWith(task =>
				{
					try
					{
						var responseString = task.Result;
						return new JsonDocument
						{
							DataAsJson = RavenJObject.Parse(responseString),
							NonAuthoritiveInformation = request.ResponseStatusCode == HttpStatusCode.NonAuthoritativeInformation,
							Key = key,
							LastModified = DateTime.ParseExact(request.ResponseHeaders["Last-Modified"], "r", CultureInfo.InvariantCulture).ToLocalTime(),
							Etag = new Guid(request.ResponseHeaders["ETag"]),
							Metadata = request.ResponseHeaders.FilterHeaders(isServerDocument: false)
						};
					}
					catch (WebException e)
					{
						var httpWebResponse = e.Response as HttpWebResponse;
						if (httpWebResponse == null)
							throw;
						if (httpWebResponse.StatusCode == HttpStatusCode.NotFound)
							return null;
						if (httpWebResponse.StatusCode == HttpStatusCode.Conflict)
						{
							var conflicts = new StreamReader(httpWebResponse.GetResponseStreamWithHttpDecompression());
							var conflictsDoc = RavenJObject.Load(new JsonTextReader(conflicts));
							var conflictIds = conflictsDoc.Value<RavenJArray>("Conflicts").Select(x => x.Value<string>()).ToArray();

							throw new ConflictException("Conflict detected on " + key +
														", conflict must be resolved before the document will be accessible")
							{
								ConflictedVersionIds = conflictIds
							};
						}
						throw;
					}
				});
		}

		/// <summary>
		/// Begins an async multi get operation
		/// </summary>
		/// <param name="keys">The keys.</param>
		/// <returns></returns>
		public Task<JsonDocument[]> MultiGetAsync(string[] keys)
		{
			var request = jsonRequestFactory.CreateHttpJsonRequest(this, url + "/queries/", "POST", credentials, convention);
			var array = Encoding.UTF8.GetBytes(new RavenJArray(keys).ToString(Formatting.None));
			return Task.Factory.FromAsync(request.BeginWrite, request.EndWrite, array, null)
				.ContinueWith(writeTask => Task.Factory.FromAsync<string>(request.BeginReadResponseString, request.EndReadResponseString, null))
				.Unwrap()
				.ContinueWith(task =>
				{
					RavenJArray responses;
					try
					{
						responses = RavenJObject.Parse(task.Result).Value<RavenJArray>("Results");
					}
					catch (WebException e)
					{
						var httpWebResponse = e.Response as HttpWebResponse;
						if (httpWebResponse == null ||
							httpWebResponse.StatusCode != HttpStatusCode.Conflict)
							throw;
						throw ThrowConcurrencyException(e);
					}

					return SerializationHelper.RavenJObjectsToJsonDocuments(responses.Cast<RavenJObject>())
						.ToArray();
				});
		}

		/// <summary>
		/// Begins an async get operation for documents
		/// </summary>
		/// <remarks>
		/// This is primarily useful for administration of a database
		/// </remarks>
		public Task<JsonDocument[]> GetDocumentsAsync(int start, int pageSize)
		{
			throw new NotImplementedException();
		}

		/// <summary>
		/// Begins an async get operation for documents whose id starts with the specified prefix
		/// </summary>
		/// <param name="prefix">Prefix that the ids begin with.</param>
		/// <param name="start">Paging start.</param>
		/// <param name="pageSize">Size of the page.</param>
		/// <remarks>
		/// This is primarily useful for administration of a database
		/// </remarks>
		public Task<JsonDocument[]> GetDocumentsStartingWithAsync(string prefix, int start, int pageSize)
		{
			throw new NotImplementedException();
		}

		/// <summary>
		/// Begins the async query.
		/// </summary>
		/// <param name="index">The index.</param>
		/// <param name="query">The query.</param>
		/// <param name="includes">The include paths</param>
		public Task<QueryResult> QueryAsync(string index, IndexQuery query, string[] includes)
		{
			EnsureIsNotNullOrEmpty(index, "index");
			var path = query.GetIndexQueryUrl(url, index, "indexes");
			if (includes != null && includes.Length > 0)
			{
				path += "&" + string.Join("&", includes.Select(x => "include=" + x).ToArray());
			}
			var request = jsonRequestFactory.CreateHttpJsonRequest(this, path, "GET", credentials, convention);

			return Task.Factory.FromAsync<string>(request.BeginReadResponseString, request.EndReadResponseString, null)
				.ContinueWith(task =>
				{
					RavenJToken json;
					using (var reader = new JsonTextReader(new StringReader(task.Result)))
						json = (RavenJToken)convention.CreateSerializer().Deserialize(reader);

					return new QueryResult
					{
						IsStale = Convert.ToBoolean(json["IsStale"].ToString()),
						IndexTimestamp = json.Value<DateTime>("IndexTimestamp"),
						IndexEtag = new Guid(request.ResponseHeaders["ETag"]),
						Results = json["Results"].Children().Cast<RavenJObject>().ToList(),
						TotalResults = Convert.ToInt32(json["TotalResults"].ToString()),
						IndexName = json.Value<string>("IndexName"),
						SkippedResults = Convert.ToInt32(json["SkippedResults"].ToString())
					};
				});

		}

		/// <summary>
		/// Begins the async query.
		/// </summary>
		/// <param name="query">A string representation of a Linq query</param>
		public Task<QueryResult> LinearQueryAsync(string query, int start, int pageSize)
		{
			throw new NotImplementedException();
		}

		/// <summary>
		/// Returns a list of suggestions based on the specified suggestion query.
		/// </summary>
		/// <param name="index">The index to query for suggestions</param>
		/// <param name="suggestionQuery">The suggestion query.</param>
		public Task<SuggestionQueryResult> SuggestAsync(string index, SuggestionQuery suggestionQuery)
		{
			if (suggestionQuery == null) throw new ArgumentNullException("suggestionQuery");

			var requestUri = url + string.Format("/suggest/{0}?term={1}&field={2}&max={3}&distance={4}&accuracy={5}",
				Uri.EscapeUriString(index),
				Uri.EscapeDataString(suggestionQuery.Term),
				Uri.EscapeDataString(suggestionQuery.Field),
				Uri.EscapeDataString(suggestionQuery.MaxSuggestions.ToString()),
				Uri.EscapeDataString(suggestionQuery.Distance.ToString()),
				Uri.EscapeDataString(suggestionQuery.Accuracy.ToString()));

			var request = jsonRequestFactory.CreateHttpJsonRequest(this, requestUri, "GET", credentials, convention);
			request.AddOperationHeaders(OperationsHeaders);
			var serializer = convention.CreateSerializer();

			return Task.Factory.FromAsync<string>(request.BeginReadResponseString, request.EndReadResponseString, null)
				.ContinueWith(task =>
				{
					using (var reader = new JsonTextReader(new StringReader(task.Result)))
					{
						var json = (RavenJToken)serializer.Deserialize(reader);
						return new SuggestionQueryResult
						{
							Suggestions = json["Suggestions"].Children().Select(x => x.Value<string>()).ToArray(),
						};
					}
				});
		}

		/// <summary>
		/// Begins the async batch operation
		/// </summary>
		/// <param name="commandDatas">The command data.</param>
		/// <returns></returns>
		public Task<BatchResult[]> BatchAsync(ICommandData[] commandDatas)
		{
			var metadata = new RavenJObject();
			AddTransactionInformation(metadata);
			var req = jsonRequestFactory.CreateHttpJsonRequest(this, url + "/bulk_docs", "POST", metadata, credentials, convention);
			var jArray = new RavenJArray(commandDatas.Select(x => x.ToJson()));
			var data = Encoding.UTF8.GetBytes(jArray.ToString(Formatting.None));

			return Task.Factory.FromAsync(req.BeginWrite, req.EndWrite, data, null)
				.ContinueWith(writeTask => Task.Factory.FromAsync<string>(req.BeginReadResponseString, req.EndReadResponseString, null))
				.Unwrap()
				.ContinueWith(task =>
				{
					string response;
					try
					{
						response = task.Result;
					}
					catch (WebException e)
					{
						var httpWebResponse = e.Response as HttpWebResponse;
						if (httpWebResponse == null ||
							httpWebResponse.StatusCode != HttpStatusCode.Conflict)
							throw;
						throw ThrowConcurrencyException(e);
					}
					return JsonConvert.DeserializeObject<BatchResult[]>(response, new JsonToJsonConverter());
				});

		}

		private static Exception ThrowConcurrencyException(WebException e)
		{
			using (var sr = new StreamReader(e.Response.GetResponseStreamWithHttpDecompression()))
			{
				var text = sr.ReadToEnd();
				var errorResults = JsonConvert.DeserializeAnonymousType(text, new
				{
					url = (string)null,
					actualETag = Guid.Empty,
					expectedETag = Guid.Empty,
					error = (string)null
				});
				return new ConcurrencyException(errorResults.error)
				{
					ActualETag = errorResults.actualETag,
					ExpectedETag = errorResults.expectedETag
				};
			}
		}

		private static void AddTransactionInformation(RavenJObject metadata)
		{
			if (Transaction.Current == null)
				return;

			string txInfo = string.Format("{0}, {1}", Transaction.Current.TransactionInformation.DistributedIdentifier, TransactionManager.DefaultTimeout);
			metadata["Raven-Transaction-Information"] = new RavenJValue(txInfo);
		}

		private static void EnsureIsNotNullOrEmpty(string key, string argName)
		{
			if (string.IsNullOrEmpty(key))
				throw new ArgumentException("Key cannot be null or empty", argName);
		}

		/// <summary>
		/// Begins retrieving the statistics for the database
		/// </summary>
		/// <returns></returns>
		public Task<DatabaseStatistics> GetStatisticsAsync()
		{
			throw new NotImplementedException();
		}

		/// <summary>
		/// Gets the list of databases from the server asyncronously
		/// </summary>
		public Task<string[]> GetDatabaseNamesAsync()
		{
			throw new NotImplementedException();
		}

		/// <summary>
		/// Gets the list of collections from the server asyncronously
		/// </summary>
		/// <param name="start">Paging start</param>
		/// <param name="pageSize">Size of the page.</param>
		public Task<Collection[]> GetCollectionsAsync(int start, int pageSize)
		{
			throw new NotImplementedException();
		}

		/// <summary>
		/// Puts the attachment with the specified key asyncronously
		/// </summary>
		/// <param name="key">The key.</param>
		/// <param name="etag">The etag.</param>
		/// <param name="data">The data.</param>
		/// <param name="metadata">The metadata.</param>
		public Task PutAttachmentAsync(string key, Guid? etag, byte[] data, RavenJObject metadata)
		{
			throw new NotImplementedException();
		}

		/// <summary>
		/// Gets the attachment by the specified key asyncronously
		/// </summary>
		/// <param name="key">The key.</param>
		/// <returns></returns>
		public Task<Attachment> GetAttachmentAsync(string key)
		{
			throw new NotImplementedException();
		}

		/// <summary>
		/// Deletes the attachment with the specified key asyncronously
		/// </summary>
		/// <param name="key">The key.</param>
		/// <param name="etag">The etag.</param>
		public Task DeleteAttachmentAsync(string key, Guid? etag)
		{
			throw new NotImplementedException();
		}

		/// <summary>
		/// Ensures that the silverlight startup tasks have run
		/// </summary>
		public Task EnsureSilverlightStartUpAsync()
		{
			throw new NotImplementedException();
		}

        ///<summary>
        /// Get the possible terms for the specified field in the index asynchronously
        /// You can page through the results by use fromValue parameter as the 
        /// starting point for the next query
        ///</summary>
        ///<returns></returns>
        public Task<string[]> GetTermsAsync(string index, string field, string fromValue, int pageSize)
        {
            throw new NotImplementedException();
        }
	}
}

#endif<|MERGE_RESOLUTION|>--- conflicted
+++ resolved
@@ -1,613 +1,609 @@
-//-----------------------------------------------------------------------
-// <copyright file="AsyncServerClient.cs" company="Hibernating Rhinos LTD">
-//     Copyright (c) Hibernating Rhinos LTD. All rights reserved.
-// </copyright>
-//-----------------------------------------------------------------------
-#if !NET_3_5
-
-using System;
-using System.Collections.Generic;
-using System.Globalization;
-using System.IO;
-using System.Linq;
-using System.Net;
-using System.Text;
-using System.Threading.Tasks;
-using System.Transactions;
-using Newtonsoft.Json;
-using Newtonsoft.Json.Linq;
-using Raven.Abstractions;
-using Raven.Abstractions.Data;
-using Raven.Abstractions.Json;
-using Raven.Client.Document;
-using Raven.Client.Exceptions;
-using Raven.Database;
-using Raven.Database.Data;
-using Raven.Database.Indexing;
-using Raven.Database.Json;
-using Raven.Http.Exceptions;
-using Raven.Http.Json;
-using Raven.Json.Linq;
-
-namespace Raven.Client.Client.Async
-{
-	/// <summary>
-	/// Access the database commands in async fashion
-	/// </summary>
-	public class AsyncServerClient : IAsyncDatabaseCommands
-	{
-		private readonly string url;
-		private readonly ICredentials credentials;
-		private readonly DocumentConvention convention;
-		private readonly IDictionary<string, string> operationsHeaders = new Dictionary<string, string>();
-		private readonly HttpJsonRequestFactory jsonRequestFactory;
-		/// <summary>
-		/// Initializes a new instance of the <see cref="AsyncServerClient"/> class.
-		/// </summary>
-		/// <param name="url">The URL.</param>
-		/// <param name="convention">The convention.</param>
-		/// <param name="credentials">The credentials.</param>
-		public AsyncServerClient(string url, DocumentConvention convention, ICredentials credentials, HttpJsonRequestFactory jsonRequestFactory)
-		{
-			this.url = url;
-			this.jsonRequestFactory = jsonRequestFactory;
-			this.convention = convention;
-			this.credentials = credentials;
-		}
-
-		/// <summary>
-		/// Performs application-defined tasks associated with freeing, releasing, or resetting unmanaged resources.
-		/// </summary>
-		public void Dispose()
-		{
-		}
-
-		/// <summary>
-		/// Returns a new <see cref="IDatabaseCommands "/> using the specified credentials
-		/// </summary>
-		/// <param name="credentialsForSession">The credentials for session.</param>
-		public IAsyncDatabaseCommands With(ICredentials credentialsForSession)
-		{
-			return new AsyncServerClient(url, convention, credentialsForSession, jsonRequestFactory);
-		}
-
-		/// <summary>
-		/// Gets the index names from the server asyncronously
-		/// </summary>
-		/// <param name="start">Paging start</param>
-		/// <param name="pageSize">Size of the page.</param>
-		public Task<string[]> GetIndexNamesAsync(int start, int pageSize)
-		{
-			throw new NotImplementedException();
-		}
-
-		/// <summary>
-		/// Gets the indexes from the server asyncronously
-		/// </summary>
-		/// <param name="start">Paging start</param>
-		/// <param name="pageSize">Size of the page.</param>
-		public Task<IndexDefinition[]> GetIndexesAsync(int start, int pageSize)
-		{
-			throw new NotImplementedException();
-		}
-
-		/// <summary>
-		/// Resets the specified index asyncronously
-		/// </summary>
-		/// <param name="name">The name.</param>
-		public Task ResetIndexAsync(string name)
-		{
-			throw new NotImplementedException();
-		}
-
-		/// <summary>
-		/// Gets the index definition for the specified name asyncronously
-		/// </summary>
-		/// <param name="name">The name.</param>
-		public Task<IndexDefinition> GetIndexAsync(string name)
-		{
-			throw new NotImplementedException();
-		}
-
-		/// <summary>
-		/// Puts the index definition for the specified name asyncronously
-		/// </summary>
-		/// <param name="name">The name.</param>
-		/// <param name="indexDef">The index def.</param>
-		/// <param name="overwrite">Should overwrite index</param>
-		public Task<string> PutIndexAsync(string name, IndexDefinition indexDef, bool overwrite)
-		{
-			string requestUri = url + "/indexes/" + name;
-			var webRequest = (HttpWebRequest)WebRequest.Create(requestUri);
-			AddOperationHeaders(webRequest);
-			webRequest.Method = "HEAD";
-			webRequest.Credentials = credentials;
-
-			return webRequest.GetResponseAsync()
-				.ContinueWith(task =>
-				{
-					try
-					{
-						task.Result.Close();
-						if (overwrite == false)
-							throw new InvalidOperationException("Cannot put index: " + name + ", index already exists");
-
-					}
-					catch (WebException e)
-					{
-						var response = e.Response as HttpWebResponse;
-						if (response == null || response.StatusCode != HttpStatusCode.NotFound)
-							throw;
-					}
-
-					var request = jsonRequestFactory.CreateHttpJsonRequest(this, requestUri, "PUT", credentials, convention);
-					request.AddOperationHeaders(OperationsHeaders);
-					var serializeObject = JsonConvert.SerializeObject(indexDef, Default.Converters);
-					byte[] bytes = Encoding.UTF8.GetBytes(serializeObject);
-					return Task.Factory.FromAsync(request.BeginWrite, request.EndWrite,bytes, null)
-						.ContinueWith(writeTask => Task.Factory.FromAsync<string>(request.BeginReadResponseString, request.EndReadResponseString, null)
-													.ContinueWith(readStrTask =>
-													{
-														var obj = new { index = "" };
-														obj = JsonConvert.DeserializeAnonymousType(readStrTask.Result, obj);
-														return obj.index;
-													})).Unwrap();
-				}).Unwrap();
-		}
-
-		/// <summary>
-		/// Deletes the index definition for the specified name asyncronously
-		/// </summary>
-		/// <param name="name">The name.</param>
-		public Task DeleteIndexAsync(string name)
-		{
-			throw new NotImplementedException();
-		}
-
-		/// <summary>
-		/// Deletes the document for the specified id asyncronously
-		/// </summary>
-		/// <param name="id">The id.</param>
-		public Task DeleteDocumentAsync(string id)
-		{
-			throw new NotImplementedException();
-		}
-
-		/// <summary>
-		/// Puts the document with the specified key in the database
-		/// </summary>
-		/// <param name="key">The key.</param>
-		/// <param name="etag">The etag.</param>
-		/// <param name="document">The document.</param>
-		/// <param name="metadata">The metadata.</param>
-		public Task<PutResult> PutAsync(string key, Guid? etag, RavenJObject document, RavenJObject metadata)
-		{
-			if (metadata == null)
-				metadata = new RavenJObject();
-			var method = String.IsNullOrEmpty(key) ? "POST" : "PUT";
-			if (etag != null)
-				metadata["ETag"] = new RavenJValue(etag.Value.ToString());
-			var request = jsonRequestFactory.CreateHttpJsonRequest(this, url + "/docs/" + key, method, metadata, credentials, convention);
-			request.AddOperationHeaders(OperationsHeaders);
-
-			var bytes = Encoding.UTF8.GetBytes(document.ToString());
-			return Task.Factory.FromAsync(request.BeginWrite,request.EndWrite,bytes, null)
-				.ContinueWith(task =>
-				{
-					if (task.Exception != null)
-						throw new InvalidOperationException("Unable to write to server");
-
-					return Task.Factory.FromAsync<string>(request.BeginReadResponseString,request.EndReadResponseString, null)
-						.ContinueWith(task1 =>
-						{
-							try
-							{
-<<<<<<< HEAD
-								return JsonConvert.DeserializeObject<PutResult>(task1.Result, Default.Converters);
-=======
-								return JsonConvert.DeserializeObject<PutResult>(task1.Result, new JsonEnumConverter(), new JsonToJsonConverter());
->>>>>>> d075fd58
-							}
-							catch (WebException e)
-							{
-								var httpWebResponse = e.Response as HttpWebResponse;
-								if (httpWebResponse == null ||
-									httpWebResponse.StatusCode != HttpStatusCode.Conflict)
-									throw;
-								throw ThrowConcurrencyException(e);
-							}
-						});
-				})
-				.Unwrap();
-		}
-
-		private void AddOperationHeaders(HttpWebRequest webRequest)
-		{
-			foreach (var header in OperationsHeaders)
-			{
-				webRequest.Headers[header.Key] = header.Value;
-			}
-		}
-
-		/// <summary>
-		/// Create a new instance of <see cref="IDatabaseCommands"/> that will interacts
-		/// with the specified database
-		/// </summary>
-		public IAsyncDatabaseCommands ForDatabase(string database)
-		{
-			var databaseUrl = url;
-			var indexOfDatabases = databaseUrl.IndexOf("/databases/");
-			if (indexOfDatabases != -1)
-				databaseUrl = databaseUrl.Substring(0, indexOfDatabases);
-			if (databaseUrl.EndsWith("/") == false)
-				databaseUrl += "/";
-			databaseUrl = databaseUrl + "databases/" + database + "/";
-			return new AsyncServerClient(databaseUrl, convention, credentials, jsonRequestFactory);
-		}
-
-		/// <summary>
-		/// Create a new instance of <see cref="IDatabaseCommands"/> that will interact
-		/// with the root database. Useful if the database has works against a tenant database.
-		/// </summary>
-		public IAsyncDatabaseCommands GetRootDatabase()
-		{
-			var indexOfDatabases = url.IndexOf("/databases/");
-			if (indexOfDatabases == -1)
-				return this;
-
-			return new AsyncServerClient(url.Substring(0, indexOfDatabases), convention, credentials, jsonRequestFactory);
-		}
-
-		/// <summary>
-		/// Gets or sets the operations headers.
-		/// </summary>
-		/// <value>The operations headers.</value>
-		public IDictionary<string, string> OperationsHeaders
-		{
-			get { return operationsHeaders; }
-		}
-
-		/// <summary>
-		/// Begins an async get operation
-		/// </summary>
-		/// <param name="key">The key.</param>
-		/// <returns></returns>
-		public Task<JsonDocument> GetAsync(string key)
-		{
-			EnsureIsNotNullOrEmpty(key, "key");
-
-			var metadata = new RavenJObject();
-			AddTransactionInformation(metadata);
-			var request = jsonRequestFactory.CreateHttpJsonRequest(this, url + "/docs/" + key, "GET", metadata, credentials, convention);
-
-			return Task.Factory.FromAsync<string>(request.BeginReadResponseString, request.EndReadResponseString, null)
-				.ContinueWith(task =>
-				{
-					try
-					{
-						var responseString = task.Result;
-						return new JsonDocument
-						{
-							DataAsJson = RavenJObject.Parse(responseString),
-							NonAuthoritiveInformation = request.ResponseStatusCode == HttpStatusCode.NonAuthoritativeInformation,
-							Key = key,
-							LastModified = DateTime.ParseExact(request.ResponseHeaders["Last-Modified"], "r", CultureInfo.InvariantCulture).ToLocalTime(),
-							Etag = new Guid(request.ResponseHeaders["ETag"]),
-							Metadata = request.ResponseHeaders.FilterHeaders(isServerDocument: false)
-						};
-					}
-					catch (WebException e)
-					{
-						var httpWebResponse = e.Response as HttpWebResponse;
-						if (httpWebResponse == null)
-							throw;
-						if (httpWebResponse.StatusCode == HttpStatusCode.NotFound)
-							return null;
-						if (httpWebResponse.StatusCode == HttpStatusCode.Conflict)
-						{
-							var conflicts = new StreamReader(httpWebResponse.GetResponseStreamWithHttpDecompression());
-							var conflictsDoc = RavenJObject.Load(new JsonTextReader(conflicts));
-							var conflictIds = conflictsDoc.Value<RavenJArray>("Conflicts").Select(x => x.Value<string>()).ToArray();
-
-							throw new ConflictException("Conflict detected on " + key +
-														", conflict must be resolved before the document will be accessible")
-							{
-								ConflictedVersionIds = conflictIds
-							};
-						}
-						throw;
-					}
-				});
-		}
-
-		/// <summary>
-		/// Begins an async multi get operation
-		/// </summary>
-		/// <param name="keys">The keys.</param>
-		/// <returns></returns>
-		public Task<JsonDocument[]> MultiGetAsync(string[] keys)
-		{
-			var request = jsonRequestFactory.CreateHttpJsonRequest(this, url + "/queries/", "POST", credentials, convention);
-			var array = Encoding.UTF8.GetBytes(new RavenJArray(keys).ToString(Formatting.None));
-			return Task.Factory.FromAsync(request.BeginWrite, request.EndWrite, array, null)
-				.ContinueWith(writeTask => Task.Factory.FromAsync<string>(request.BeginReadResponseString, request.EndReadResponseString, null))
-				.Unwrap()
-				.ContinueWith(task =>
-				{
-					RavenJArray responses;
-					try
-					{
-						responses = RavenJObject.Parse(task.Result).Value<RavenJArray>("Results");
-					}
-					catch (WebException e)
-					{
-						var httpWebResponse = e.Response as HttpWebResponse;
-						if (httpWebResponse == null ||
-							httpWebResponse.StatusCode != HttpStatusCode.Conflict)
-							throw;
-						throw ThrowConcurrencyException(e);
-					}
-
-					return SerializationHelper.RavenJObjectsToJsonDocuments(responses.Cast<RavenJObject>())
-						.ToArray();
-				});
-		}
-
-		/// <summary>
-		/// Begins an async get operation for documents
-		/// </summary>
-		/// <remarks>
-		/// This is primarily useful for administration of a database
-		/// </remarks>
-		public Task<JsonDocument[]> GetDocumentsAsync(int start, int pageSize)
-		{
-			throw new NotImplementedException();
-		}
-
-		/// <summary>
-		/// Begins an async get operation for documents whose id starts with the specified prefix
-		/// </summary>
-		/// <param name="prefix">Prefix that the ids begin with.</param>
-		/// <param name="start">Paging start.</param>
-		/// <param name="pageSize">Size of the page.</param>
-		/// <remarks>
-		/// This is primarily useful for administration of a database
-		/// </remarks>
-		public Task<JsonDocument[]> GetDocumentsStartingWithAsync(string prefix, int start, int pageSize)
-		{
-			throw new NotImplementedException();
-		}
-
-		/// <summary>
-		/// Begins the async query.
-		/// </summary>
-		/// <param name="index">The index.</param>
-		/// <param name="query">The query.</param>
-		/// <param name="includes">The include paths</param>
-		public Task<QueryResult> QueryAsync(string index, IndexQuery query, string[] includes)
-		{
-			EnsureIsNotNullOrEmpty(index, "index");
-			var path = query.GetIndexQueryUrl(url, index, "indexes");
-			if (includes != null && includes.Length > 0)
-			{
-				path += "&" + string.Join("&", includes.Select(x => "include=" + x).ToArray());
-			}
-			var request = jsonRequestFactory.CreateHttpJsonRequest(this, path, "GET", credentials, convention);
-
-			return Task.Factory.FromAsync<string>(request.BeginReadResponseString, request.EndReadResponseString, null)
-				.ContinueWith(task =>
-				{
-					RavenJToken json;
-					using (var reader = new JsonTextReader(new StringReader(task.Result)))
-						json = (RavenJToken)convention.CreateSerializer().Deserialize(reader);
-
-					return new QueryResult
-					{
-						IsStale = Convert.ToBoolean(json["IsStale"].ToString()),
-						IndexTimestamp = json.Value<DateTime>("IndexTimestamp"),
-						IndexEtag = new Guid(request.ResponseHeaders["ETag"]),
-						Results = json["Results"].Children().Cast<RavenJObject>().ToList(),
-						TotalResults = Convert.ToInt32(json["TotalResults"].ToString()),
-						IndexName = json.Value<string>("IndexName"),
-						SkippedResults = Convert.ToInt32(json["SkippedResults"].ToString())
-					};
-				});
-
-		}
-
-		/// <summary>
-		/// Begins the async query.
-		/// </summary>
-		/// <param name="query">A string representation of a Linq query</param>
-		public Task<QueryResult> LinearQueryAsync(string query, int start, int pageSize)
-		{
-			throw new NotImplementedException();
-		}
-
-		/// <summary>
-		/// Returns a list of suggestions based on the specified suggestion query.
-		/// </summary>
-		/// <param name="index">The index to query for suggestions</param>
-		/// <param name="suggestionQuery">The suggestion query.</param>
-		public Task<SuggestionQueryResult> SuggestAsync(string index, SuggestionQuery suggestionQuery)
-		{
-			if (suggestionQuery == null) throw new ArgumentNullException("suggestionQuery");
-
-			var requestUri = url + string.Format("/suggest/{0}?term={1}&field={2}&max={3}&distance={4}&accuracy={5}",
-				Uri.EscapeUriString(index),
-				Uri.EscapeDataString(suggestionQuery.Term),
-				Uri.EscapeDataString(suggestionQuery.Field),
-				Uri.EscapeDataString(suggestionQuery.MaxSuggestions.ToString()),
-				Uri.EscapeDataString(suggestionQuery.Distance.ToString()),
-				Uri.EscapeDataString(suggestionQuery.Accuracy.ToString()));
-
-			var request = jsonRequestFactory.CreateHttpJsonRequest(this, requestUri, "GET", credentials, convention);
-			request.AddOperationHeaders(OperationsHeaders);
-			var serializer = convention.CreateSerializer();
-
-			return Task.Factory.FromAsync<string>(request.BeginReadResponseString, request.EndReadResponseString, null)
-				.ContinueWith(task =>
-				{
-					using (var reader = new JsonTextReader(new StringReader(task.Result)))
-					{
-						var json = (RavenJToken)serializer.Deserialize(reader);
-						return new SuggestionQueryResult
-						{
-							Suggestions = json["Suggestions"].Children().Select(x => x.Value<string>()).ToArray(),
-						};
-					}
-				});
-		}
-
-		/// <summary>
-		/// Begins the async batch operation
-		/// </summary>
-		/// <param name="commandDatas">The command data.</param>
-		/// <returns></returns>
-		public Task<BatchResult[]> BatchAsync(ICommandData[] commandDatas)
-		{
-			var metadata = new RavenJObject();
-			AddTransactionInformation(metadata);
-			var req = jsonRequestFactory.CreateHttpJsonRequest(this, url + "/bulk_docs", "POST", metadata, credentials, convention);
-			var jArray = new RavenJArray(commandDatas.Select(x => x.ToJson()));
-			var data = Encoding.UTF8.GetBytes(jArray.ToString(Formatting.None));
-
-			return Task.Factory.FromAsync(req.BeginWrite, req.EndWrite, data, null)
-				.ContinueWith(writeTask => Task.Factory.FromAsync<string>(req.BeginReadResponseString, req.EndReadResponseString, null))
-				.Unwrap()
-				.ContinueWith(task =>
-				{
-					string response;
-					try
-					{
-						response = task.Result;
-					}
-					catch (WebException e)
-					{
-						var httpWebResponse = e.Response as HttpWebResponse;
-						if (httpWebResponse == null ||
-							httpWebResponse.StatusCode != HttpStatusCode.Conflict)
-							throw;
-						throw ThrowConcurrencyException(e);
-					}
-					return JsonConvert.DeserializeObject<BatchResult[]>(response, new JsonToJsonConverter());
-				});
-
-		}
-
-		private static Exception ThrowConcurrencyException(WebException e)
-		{
-			using (var sr = new StreamReader(e.Response.GetResponseStreamWithHttpDecompression()))
-			{
-				var text = sr.ReadToEnd();
-				var errorResults = JsonConvert.DeserializeAnonymousType(text, new
-				{
-					url = (string)null,
-					actualETag = Guid.Empty,
-					expectedETag = Guid.Empty,
-					error = (string)null
-				});
-				return new ConcurrencyException(errorResults.error)
-				{
-					ActualETag = errorResults.actualETag,
-					ExpectedETag = errorResults.expectedETag
-				};
-			}
-		}
-
-		private static void AddTransactionInformation(RavenJObject metadata)
-		{
-			if (Transaction.Current == null)
-				return;
-
-			string txInfo = string.Format("{0}, {1}", Transaction.Current.TransactionInformation.DistributedIdentifier, TransactionManager.DefaultTimeout);
-			metadata["Raven-Transaction-Information"] = new RavenJValue(txInfo);
-		}
-
-		private static void EnsureIsNotNullOrEmpty(string key, string argName)
-		{
-			if (string.IsNullOrEmpty(key))
-				throw new ArgumentException("Key cannot be null or empty", argName);
-		}
-
-		/// <summary>
-		/// Begins retrieving the statistics for the database
-		/// </summary>
-		/// <returns></returns>
-		public Task<DatabaseStatistics> GetStatisticsAsync()
-		{
-			throw new NotImplementedException();
-		}
-
-		/// <summary>
-		/// Gets the list of databases from the server asyncronously
-		/// </summary>
-		public Task<string[]> GetDatabaseNamesAsync()
-		{
-			throw new NotImplementedException();
-		}
-
-		/// <summary>
-		/// Gets the list of collections from the server asyncronously
-		/// </summary>
-		/// <param name="start">Paging start</param>
-		/// <param name="pageSize">Size of the page.</param>
-		public Task<Collection[]> GetCollectionsAsync(int start, int pageSize)
-		{
-			throw new NotImplementedException();
-		}
-
-		/// <summary>
-		/// Puts the attachment with the specified key asyncronously
-		/// </summary>
-		/// <param name="key">The key.</param>
-		/// <param name="etag">The etag.</param>
-		/// <param name="data">The data.</param>
-		/// <param name="metadata">The metadata.</param>
-		public Task PutAttachmentAsync(string key, Guid? etag, byte[] data, RavenJObject metadata)
-		{
-			throw new NotImplementedException();
-		}
-
-		/// <summary>
-		/// Gets the attachment by the specified key asyncronously
-		/// </summary>
-		/// <param name="key">The key.</param>
-		/// <returns></returns>
-		public Task<Attachment> GetAttachmentAsync(string key)
-		{
-			throw new NotImplementedException();
-		}
-
-		/// <summary>
-		/// Deletes the attachment with the specified key asyncronously
-		/// </summary>
-		/// <param name="key">The key.</param>
-		/// <param name="etag">The etag.</param>
-		public Task DeleteAttachmentAsync(string key, Guid? etag)
-		{
-			throw new NotImplementedException();
-		}
-
-		/// <summary>
-		/// Ensures that the silverlight startup tasks have run
-		/// </summary>
-		public Task EnsureSilverlightStartUpAsync()
-		{
-			throw new NotImplementedException();
-		}
-
-        ///<summary>
-        /// Get the possible terms for the specified field in the index asynchronously
-        /// You can page through the results by use fromValue parameter as the 
-        /// starting point for the next query
-        ///</summary>
-        ///<returns></returns>
-        public Task<string[]> GetTermsAsync(string index, string field, string fromValue, int pageSize)
-        {
-            throw new NotImplementedException();
-        }
-	}
-}
-
+//-----------------------------------------------------------------------
+// <copyright file="AsyncServerClient.cs" company="Hibernating Rhinos LTD">
+//     Copyright (c) Hibernating Rhinos LTD. All rights reserved.
+// </copyright>
+//-----------------------------------------------------------------------
+#if !NET_3_5
+
+using System;
+using System.Collections.Generic;
+using System.Globalization;
+using System.IO;
+using System.Linq;
+using System.Net;
+using System.Text;
+using System.Threading.Tasks;
+using System.Transactions;
+using Newtonsoft.Json;
+using Newtonsoft.Json.Linq;
+using Raven.Abstractions;
+using Raven.Abstractions.Data;
+using Raven.Abstractions.Json;
+using Raven.Client.Document;
+using Raven.Client.Exceptions;
+using Raven.Database;
+using Raven.Database.Data;
+using Raven.Database.Indexing;
+using Raven.Database.Json;
+using Raven.Http.Exceptions;
+using Raven.Http.Json;
+using Raven.Json.Linq;
+
+namespace Raven.Client.Client.Async
+{
+	/// <summary>
+	/// Access the database commands in async fashion
+	/// </summary>
+	public class AsyncServerClient : IAsyncDatabaseCommands
+	{
+		private readonly string url;
+		private readonly ICredentials credentials;
+		private readonly DocumentConvention convention;
+		private readonly IDictionary<string, string> operationsHeaders = new Dictionary<string, string>();
+		private readonly HttpJsonRequestFactory jsonRequestFactory;
+		/// <summary>
+		/// Initializes a new instance of the <see cref="AsyncServerClient"/> class.
+		/// </summary>
+		/// <param name="url">The URL.</param>
+		/// <param name="convention">The convention.</param>
+		/// <param name="credentials">The credentials.</param>
+		public AsyncServerClient(string url, DocumentConvention convention, ICredentials credentials, HttpJsonRequestFactory jsonRequestFactory)
+		{
+			this.url = url;
+			this.jsonRequestFactory = jsonRequestFactory;
+			this.convention = convention;
+			this.credentials = credentials;
+		}
+
+		/// <summary>
+		/// Performs application-defined tasks associated with freeing, releasing, or resetting unmanaged resources.
+		/// </summary>
+		public void Dispose()
+		{
+		}
+
+		/// <summary>
+		/// Returns a new <see cref="IDatabaseCommands "/> using the specified credentials
+		/// </summary>
+		/// <param name="credentialsForSession">The credentials for session.</param>
+		public IAsyncDatabaseCommands With(ICredentials credentialsForSession)
+		{
+			return new AsyncServerClient(url, convention, credentialsForSession, jsonRequestFactory);
+		}
+
+		/// <summary>
+		/// Gets the index names from the server asyncronously
+		/// </summary>
+		/// <param name="start">Paging start</param>
+		/// <param name="pageSize">Size of the page.</param>
+		public Task<string[]> GetIndexNamesAsync(int start, int pageSize)
+		{
+			throw new NotImplementedException();
+		}
+
+		/// <summary>
+		/// Gets the indexes from the server asyncronously
+		/// </summary>
+		/// <param name="start">Paging start</param>
+		/// <param name="pageSize">Size of the page.</param>
+		public Task<IndexDefinition[]> GetIndexesAsync(int start, int pageSize)
+		{
+			throw new NotImplementedException();
+		}
+
+		/// <summary>
+		/// Resets the specified index asyncronously
+		/// </summary>
+		/// <param name="name">The name.</param>
+		public Task ResetIndexAsync(string name)
+		{
+			throw new NotImplementedException();
+		}
+
+		/// <summary>
+		/// Gets the index definition for the specified name asyncronously
+		/// </summary>
+		/// <param name="name">The name.</param>
+		public Task<IndexDefinition> GetIndexAsync(string name)
+		{
+			throw new NotImplementedException();
+		}
+
+		/// <summary>
+		/// Puts the index definition for the specified name asyncronously
+		/// </summary>
+		/// <param name="name">The name.</param>
+		/// <param name="indexDef">The index def.</param>
+		/// <param name="overwrite">Should overwrite index</param>
+		public Task<string> PutIndexAsync(string name, IndexDefinition indexDef, bool overwrite)
+		{
+			string requestUri = url + "/indexes/" + name;
+			var webRequest = (HttpWebRequest)WebRequest.Create(requestUri);
+			AddOperationHeaders(webRequest);
+			webRequest.Method = "HEAD";
+			webRequest.Credentials = credentials;
+
+			return webRequest.GetResponseAsync()
+				.ContinueWith(task =>
+				{
+					try
+					{
+						task.Result.Close();
+						if (overwrite == false)
+							throw new InvalidOperationException("Cannot put index: " + name + ", index already exists");
+
+					}
+					catch (WebException e)
+					{
+						var response = e.Response as HttpWebResponse;
+						if (response == null || response.StatusCode != HttpStatusCode.NotFound)
+							throw;
+					}
+
+					var request = jsonRequestFactory.CreateHttpJsonRequest(this, requestUri, "PUT", credentials, convention);
+					request.AddOperationHeaders(OperationsHeaders);
+					var serializeObject = JsonConvert.SerializeObject(indexDef, Default.Converters);
+					byte[] bytes = Encoding.UTF8.GetBytes(serializeObject);
+					return Task.Factory.FromAsync(request.BeginWrite, request.EndWrite,bytes, null)
+						.ContinueWith(writeTask => Task.Factory.FromAsync<string>(request.BeginReadResponseString, request.EndReadResponseString, null)
+													.ContinueWith(readStrTask =>
+													{
+														var obj = new { index = "" };
+														obj = JsonConvert.DeserializeAnonymousType(readStrTask.Result, obj);
+														return obj.index;
+													})).Unwrap();
+				}).Unwrap();
+		}
+
+		/// <summary>
+		/// Deletes the index definition for the specified name asyncronously
+		/// </summary>
+		/// <param name="name">The name.</param>
+		public Task DeleteIndexAsync(string name)
+		{
+			throw new NotImplementedException();
+		}
+
+		/// <summary>
+		/// Deletes the document for the specified id asyncronously
+		/// </summary>
+		/// <param name="id">The id.</param>
+		public Task DeleteDocumentAsync(string id)
+		{
+			throw new NotImplementedException();
+		}
+
+		/// <summary>
+		/// Puts the document with the specified key in the database
+		/// </summary>
+		/// <param name="key">The key.</param>
+		/// <param name="etag">The etag.</param>
+		/// <param name="document">The document.</param>
+		/// <param name="metadata">The metadata.</param>
+		public Task<PutResult> PutAsync(string key, Guid? etag, RavenJObject document, RavenJObject metadata)
+		{
+			if (metadata == null)
+				metadata = new RavenJObject();
+			var method = String.IsNullOrEmpty(key) ? "POST" : "PUT";
+			if (etag != null)
+				metadata["ETag"] = new RavenJValue(etag.Value.ToString());
+			var request = jsonRequestFactory.CreateHttpJsonRequest(this, url + "/docs/" + key, method, metadata, credentials, convention);
+			request.AddOperationHeaders(OperationsHeaders);
+
+			var bytes = Encoding.UTF8.GetBytes(document.ToString());
+			return Task.Factory.FromAsync(request.BeginWrite,request.EndWrite,bytes, null)
+				.ContinueWith(task =>
+				{
+					if (task.Exception != null)
+						throw new InvalidOperationException("Unable to write to server");
+
+					return Task.Factory.FromAsync<string>(request.BeginReadResponseString,request.EndReadResponseString, null)
+						.ContinueWith(task1 =>
+						{
+							try
+							{
+								return JsonConvert.DeserializeObject<PutResult>(task1.Result, Default.Converters);
+							}
+							catch (WebException e)
+							{
+								var httpWebResponse = e.Response as HttpWebResponse;
+								if (httpWebResponse == null ||
+									httpWebResponse.StatusCode != HttpStatusCode.Conflict)
+									throw;
+								throw ThrowConcurrencyException(e);
+							}
+						});
+				})
+				.Unwrap();
+		}
+
+		private void AddOperationHeaders(HttpWebRequest webRequest)
+		{
+			foreach (var header in OperationsHeaders)
+			{
+				webRequest.Headers[header.Key] = header.Value;
+			}
+		}
+
+		/// <summary>
+		/// Create a new instance of <see cref="IDatabaseCommands"/> that will interacts
+		/// with the specified database
+		/// </summary>
+		public IAsyncDatabaseCommands ForDatabase(string database)
+		{
+			var databaseUrl = url;
+			var indexOfDatabases = databaseUrl.IndexOf("/databases/");
+			if (indexOfDatabases != -1)
+				databaseUrl = databaseUrl.Substring(0, indexOfDatabases);
+			if (databaseUrl.EndsWith("/") == false)
+				databaseUrl += "/";
+			databaseUrl = databaseUrl + "databases/" + database + "/";
+			return new AsyncServerClient(databaseUrl, convention, credentials, jsonRequestFactory);
+		}
+
+		/// <summary>
+		/// Create a new instance of <see cref="IDatabaseCommands"/> that will interact
+		/// with the root database. Useful if the database has works against a tenant database.
+		/// </summary>
+		public IAsyncDatabaseCommands GetRootDatabase()
+		{
+			var indexOfDatabases = url.IndexOf("/databases/");
+			if (indexOfDatabases == -1)
+				return this;
+
+			return new AsyncServerClient(url.Substring(0, indexOfDatabases), convention, credentials, jsonRequestFactory);
+		}
+
+		/// <summary>
+		/// Gets or sets the operations headers.
+		/// </summary>
+		/// <value>The operations headers.</value>
+		public IDictionary<string, string> OperationsHeaders
+		{
+			get { return operationsHeaders; }
+		}
+
+		/// <summary>
+		/// Begins an async get operation
+		/// </summary>
+		/// <param name="key">The key.</param>
+		/// <returns></returns>
+		public Task<JsonDocument> GetAsync(string key)
+		{
+			EnsureIsNotNullOrEmpty(key, "key");
+
+			var metadata = new RavenJObject();
+			AddTransactionInformation(metadata);
+			var request = jsonRequestFactory.CreateHttpJsonRequest(this, url + "/docs/" + key, "GET", metadata, credentials, convention);
+
+			return Task.Factory.FromAsync<string>(request.BeginReadResponseString, request.EndReadResponseString, null)
+				.ContinueWith(task =>
+				{
+					try
+					{
+						var responseString = task.Result;
+						return new JsonDocument
+						{
+							DataAsJson = RavenJObject.Parse(responseString),
+							NonAuthoritiveInformation = request.ResponseStatusCode == HttpStatusCode.NonAuthoritativeInformation,
+							Key = key,
+							LastModified = DateTime.ParseExact(request.ResponseHeaders["Last-Modified"], "r", CultureInfo.InvariantCulture).ToLocalTime(),
+							Etag = new Guid(request.ResponseHeaders["ETag"]),
+							Metadata = request.ResponseHeaders.FilterHeaders(isServerDocument: false)
+						};
+					}
+					catch (WebException e)
+					{
+						var httpWebResponse = e.Response as HttpWebResponse;
+						if (httpWebResponse == null)
+							throw;
+						if (httpWebResponse.StatusCode == HttpStatusCode.NotFound)
+							return null;
+						if (httpWebResponse.StatusCode == HttpStatusCode.Conflict)
+						{
+							var conflicts = new StreamReader(httpWebResponse.GetResponseStreamWithHttpDecompression());
+							var conflictsDoc = RavenJObject.Load(new JsonTextReader(conflicts));
+							var conflictIds = conflictsDoc.Value<RavenJArray>("Conflicts").Select(x => x.Value<string>()).ToArray();
+
+							throw new ConflictException("Conflict detected on " + key +
+														", conflict must be resolved before the document will be accessible")
+							{
+								ConflictedVersionIds = conflictIds
+							};
+						}
+						throw;
+					}
+				});
+		}
+
+		/// <summary>
+		/// Begins an async multi get operation
+		/// </summary>
+		/// <param name="keys">The keys.</param>
+		/// <returns></returns>
+		public Task<JsonDocument[]> MultiGetAsync(string[] keys)
+		{
+			var request = jsonRequestFactory.CreateHttpJsonRequest(this, url + "/queries/", "POST", credentials, convention);
+			var array = Encoding.UTF8.GetBytes(new RavenJArray(keys).ToString(Formatting.None));
+			return Task.Factory.FromAsync(request.BeginWrite, request.EndWrite, array, null)
+				.ContinueWith(writeTask => Task.Factory.FromAsync<string>(request.BeginReadResponseString, request.EndReadResponseString, null))
+				.Unwrap()
+				.ContinueWith(task =>
+				{
+					RavenJArray responses;
+					try
+					{
+						responses = RavenJObject.Parse(task.Result).Value<RavenJArray>("Results");
+					}
+					catch (WebException e)
+					{
+						var httpWebResponse = e.Response as HttpWebResponse;
+						if (httpWebResponse == null ||
+							httpWebResponse.StatusCode != HttpStatusCode.Conflict)
+							throw;
+						throw ThrowConcurrencyException(e);
+					}
+
+					return SerializationHelper.RavenJObjectsToJsonDocuments(responses.Cast<RavenJObject>())
+						.ToArray();
+				});
+		}
+
+		/// <summary>
+		/// Begins an async get operation for documents
+		/// </summary>
+		/// <remarks>
+		/// This is primarily useful for administration of a database
+		/// </remarks>
+		public Task<JsonDocument[]> GetDocumentsAsync(int start, int pageSize)
+		{
+			throw new NotImplementedException();
+		}
+
+		/// <summary>
+		/// Begins an async get operation for documents whose id starts with the specified prefix
+		/// </summary>
+		/// <param name="prefix">Prefix that the ids begin with.</param>
+		/// <param name="start">Paging start.</param>
+		/// <param name="pageSize">Size of the page.</param>
+		/// <remarks>
+		/// This is primarily useful for administration of a database
+		/// </remarks>
+		public Task<JsonDocument[]> GetDocumentsStartingWithAsync(string prefix, int start, int pageSize)
+		{
+			throw new NotImplementedException();
+		}
+
+		/// <summary>
+		/// Begins the async query.
+		/// </summary>
+		/// <param name="index">The index.</param>
+		/// <param name="query">The query.</param>
+		/// <param name="includes">The include paths</param>
+		public Task<QueryResult> QueryAsync(string index, IndexQuery query, string[] includes)
+		{
+			EnsureIsNotNullOrEmpty(index, "index");
+			var path = query.GetIndexQueryUrl(url, index, "indexes");
+			if (includes != null && includes.Length > 0)
+			{
+				path += "&" + string.Join("&", includes.Select(x => "include=" + x).ToArray());
+			}
+			var request = jsonRequestFactory.CreateHttpJsonRequest(this, path, "GET", credentials, convention);
+
+			return Task.Factory.FromAsync<string>(request.BeginReadResponseString, request.EndReadResponseString, null)
+				.ContinueWith(task =>
+				{
+					RavenJToken json;
+					using (var reader = new JsonTextReader(new StringReader(task.Result)))
+						json = (RavenJToken)convention.CreateSerializer().Deserialize(reader);
+
+					return new QueryResult
+					{
+						IsStale = Convert.ToBoolean(json["IsStale"].ToString()),
+						IndexTimestamp = json.Value<DateTime>("IndexTimestamp"),
+						IndexEtag = new Guid(request.ResponseHeaders["ETag"]),
+						Results = json["Results"].Children().Cast<RavenJObject>().ToList(),
+						TotalResults = Convert.ToInt32(json["TotalResults"].ToString()),
+						IndexName = json.Value<string>("IndexName"),
+						SkippedResults = Convert.ToInt32(json["SkippedResults"].ToString())
+					};
+				});
+
+		}
+
+		/// <summary>
+		/// Begins the async query.
+		/// </summary>
+		/// <param name="query">A string representation of a Linq query</param>
+		public Task<QueryResult> LinearQueryAsync(string query, int start, int pageSize)
+		{
+			throw new NotImplementedException();
+		}
+
+		/// <summary>
+		/// Returns a list of suggestions based on the specified suggestion query.
+		/// </summary>
+		/// <param name="index">The index to query for suggestions</param>
+		/// <param name="suggestionQuery">The suggestion query.</param>
+		public Task<SuggestionQueryResult> SuggestAsync(string index, SuggestionQuery suggestionQuery)
+		{
+			if (suggestionQuery == null) throw new ArgumentNullException("suggestionQuery");
+
+			var requestUri = url + string.Format("/suggest/{0}?term={1}&field={2}&max={3}&distance={4}&accuracy={5}",
+				Uri.EscapeUriString(index),
+				Uri.EscapeDataString(suggestionQuery.Term),
+				Uri.EscapeDataString(suggestionQuery.Field),
+				Uri.EscapeDataString(suggestionQuery.MaxSuggestions.ToString()),
+				Uri.EscapeDataString(suggestionQuery.Distance.ToString()),
+				Uri.EscapeDataString(suggestionQuery.Accuracy.ToString()));
+
+			var request = jsonRequestFactory.CreateHttpJsonRequest(this, requestUri, "GET", credentials, convention);
+			request.AddOperationHeaders(OperationsHeaders);
+			var serializer = convention.CreateSerializer();
+
+			return Task.Factory.FromAsync<string>(request.BeginReadResponseString, request.EndReadResponseString, null)
+				.ContinueWith(task =>
+				{
+					using (var reader = new JsonTextReader(new StringReader(task.Result)))
+					{
+						var json = (RavenJToken)serializer.Deserialize(reader);
+						return new SuggestionQueryResult
+						{
+							Suggestions = json["Suggestions"].Children().Select(x => x.Value<string>()).ToArray(),
+						};
+					}
+				});
+		}
+
+		/// <summary>
+		/// Begins the async batch operation
+		/// </summary>
+		/// <param name="commandDatas">The command data.</param>
+		/// <returns></returns>
+		public Task<BatchResult[]> BatchAsync(ICommandData[] commandDatas)
+		{
+			var metadata = new RavenJObject();
+			AddTransactionInformation(metadata);
+			var req = jsonRequestFactory.CreateHttpJsonRequest(this, url + "/bulk_docs", "POST", metadata, credentials, convention);
+			var jArray = new RavenJArray(commandDatas.Select(x => x.ToJson()));
+			var data = Encoding.UTF8.GetBytes(jArray.ToString(Formatting.None));
+
+			return Task.Factory.FromAsync(req.BeginWrite, req.EndWrite, data, null)
+				.ContinueWith(writeTask => Task.Factory.FromAsync<string>(req.BeginReadResponseString, req.EndReadResponseString, null))
+				.Unwrap()
+				.ContinueWith(task =>
+				{
+					string response;
+					try
+					{
+						response = task.Result;
+					}
+					catch (WebException e)
+					{
+						var httpWebResponse = e.Response as HttpWebResponse;
+						if (httpWebResponse == null ||
+							httpWebResponse.StatusCode != HttpStatusCode.Conflict)
+							throw;
+						throw ThrowConcurrencyException(e);
+					}
+					return JsonConvert.DeserializeObject<BatchResult[]>(response, new JsonToJsonConverter());
+				});
+
+		}
+
+		private static Exception ThrowConcurrencyException(WebException e)
+		{
+			using (var sr = new StreamReader(e.Response.GetResponseStreamWithHttpDecompression()))
+			{
+				var text = sr.ReadToEnd();
+				var errorResults = JsonConvert.DeserializeAnonymousType(text, new
+				{
+					url = (string)null,
+					actualETag = Guid.Empty,
+					expectedETag = Guid.Empty,
+					error = (string)null
+				});
+				return new ConcurrencyException(errorResults.error)
+				{
+					ActualETag = errorResults.actualETag,
+					ExpectedETag = errorResults.expectedETag
+				};
+			}
+		}
+
+		private static void AddTransactionInformation(RavenJObject metadata)
+		{
+			if (Transaction.Current == null)
+				return;
+
+			string txInfo = string.Format("{0}, {1}", Transaction.Current.TransactionInformation.DistributedIdentifier, TransactionManager.DefaultTimeout);
+			metadata["Raven-Transaction-Information"] = new RavenJValue(txInfo);
+		}
+
+		private static void EnsureIsNotNullOrEmpty(string key, string argName)
+		{
+			if (string.IsNullOrEmpty(key))
+				throw new ArgumentException("Key cannot be null or empty", argName);
+		}
+
+		/// <summary>
+		/// Begins retrieving the statistics for the database
+		/// </summary>
+		/// <returns></returns>
+		public Task<DatabaseStatistics> GetStatisticsAsync()
+		{
+			throw new NotImplementedException();
+		}
+
+		/// <summary>
+		/// Gets the list of databases from the server asyncronously
+		/// </summary>
+		public Task<string[]> GetDatabaseNamesAsync()
+		{
+			throw new NotImplementedException();
+		}
+
+		/// <summary>
+		/// Gets the list of collections from the server asyncronously
+		/// </summary>
+		/// <param name="start">Paging start</param>
+		/// <param name="pageSize">Size of the page.</param>
+		public Task<Collection[]> GetCollectionsAsync(int start, int pageSize)
+		{
+			throw new NotImplementedException();
+		}
+
+		/// <summary>
+		/// Puts the attachment with the specified key asyncronously
+		/// </summary>
+		/// <param name="key">The key.</param>
+		/// <param name="etag">The etag.</param>
+		/// <param name="data">The data.</param>
+		/// <param name="metadata">The metadata.</param>
+		public Task PutAttachmentAsync(string key, Guid? etag, byte[] data, RavenJObject metadata)
+		{
+			throw new NotImplementedException();
+		}
+
+		/// <summary>
+		/// Gets the attachment by the specified key asyncronously
+		/// </summary>
+		/// <param name="key">The key.</param>
+		/// <returns></returns>
+		public Task<Attachment> GetAttachmentAsync(string key)
+		{
+			throw new NotImplementedException();
+		}
+
+		/// <summary>
+		/// Deletes the attachment with the specified key asyncronously
+		/// </summary>
+		/// <param name="key">The key.</param>
+		/// <param name="etag">The etag.</param>
+		public Task DeleteAttachmentAsync(string key, Guid? etag)
+		{
+			throw new NotImplementedException();
+		}
+
+		/// <summary>
+		/// Ensures that the silverlight startup tasks have run
+		/// </summary>
+		public Task EnsureSilverlightStartUpAsync()
+		{
+			throw new NotImplementedException();
+		}
+
+        ///<summary>
+        /// Get the possible terms for the specified field in the index asynchronously
+        /// You can page through the results by use fromValue parameter as the 
+        /// starting point for the next query
+        ///</summary>
+        ///<returns></returns>
+        public Task<string[]> GetTermsAsync(string index, string field, string fromValue, int pageSize)
+        {
+            throw new NotImplementedException();
+        }
+	}
+}
+
 #endif