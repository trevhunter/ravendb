--- conflicted
+++ resolved
@@ -1,5 +1,4 @@
-<<<<<<< HEAD
-﻿using System;
+using System;
 
 namespace Raven.Bundles.Tests.UniqueConstraints
 {
@@ -30,36 +29,4 @@
 			}
 		}
 	}
-}
-=======
-﻿namespace Raven.Bundles.Tests.UniqueConstraints
-{
-	using Xunit;
-
-	public class UpdateTests : UniqueConstraintsTest
-	{
-		[Fact]
-		public void Updating_constraint_field_on_document_propagates_to_constraint_document()
-		{
-			var user = new User { Id = "users/1", Email = "foo@bar.com", Name = "James" };
-
-			using (var session = DocumentStore.OpenSession())
-			{
-				session.Store(user);
-				session.SaveChanges();
-
-				// Ensures constraint was created
-				Assert.NotNull(DocumentStore.DatabaseCommands.Get("UniqueConstraints/Users/Email/foo@bar.com"));
-				Assert.NotNull(DocumentStore.DatabaseCommands.Get("users/1"));
-
-				user.Email = "bar@foo.com";
-				session.SaveChanges();
-
-				// Both docs should be deleted
-				Assert.Null(DocumentStore.DatabaseCommands.Get("UniqueConstraints/Users/Email/foo@bar.com"));
-				Assert.NotNull(DocumentStore.DatabaseCommands.Get("UniqueConstraints/Users/Email/bar@foo.com"));
-			}
-		}
-	}
-}
->>>>>>> 1d9c23a1
+}