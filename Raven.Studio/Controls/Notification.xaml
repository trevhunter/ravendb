<<<<<<< HEAD
﻿<UserControl xmlns="http://schemas.microsoft.com/winfx/2006/xaml/presentation"
			 xmlns:x="http://schemas.microsoft.com/winfx/2006/xaml"
			 xmlns:d="http://schemas.microsoft.com/expression/blend/2008"
			 xmlns:mc="http://schemas.openxmlformats.org/markup-compatibility/2006"
			 xmlns:toolkit="http://schemas.microsoft.com/winfx/2006/xaml/presentation/toolkit"
			 xmlns:Models="clr-namespace:Raven.Studio.Models"
			 xmlns:i="http://schemas.microsoft.com/expression/2010/interactivity"
			 xmlns:ei="http://schemas.microsoft.com/expression/2010/interactions"
			 mc:Ignorable="d"
			 x:Class="Raven.Studio.NotificationView"
			 d:DesignWidth="640"
			 d:DesignHeight="480"
			 Height="40"
			 Width="Auto"
			 d:DataContext="{d:DesignInstance Models:ApplicationModel}">
	<UserControl.Resources>
		<Storyboard x:Key="ScaleIn">
			<DoubleAnimationUsingKeyFrames Storyboard.TargetProperty="(UIElement.RenderTransform).(CompositeTransform.ScaleX)"
										   Storyboard.TargetName="border">
				<EasingDoubleKeyFrame KeyTime="0"
									  Value="0" />
				<EasingDoubleKeyFrame KeyTime="0:0:0.2"
									  Value="1" />
			</DoubleAnimationUsingKeyFrames>
			<DoubleAnimationUsingKeyFrames Storyboard.TargetProperty="(UIElement.RenderTransform).(CompositeTransform.ScaleY)"
										   Storyboard.TargetName="border">
				<EasingDoubleKeyFrame KeyTime="0"
									  Value="0" />
				<EasingDoubleKeyFrame KeyTime="0:0:0.2"
									  Value="1" />
			</DoubleAnimationUsingKeyFrames>
			<DoubleAnimationUsingKeyFrames Storyboard.TargetProperty="(UIElement.Opacity)"
										   Storyboard.TargetName="border">
				<EasingDoubleKeyFrame KeyTime="0"
									  Value="0" />
				<EasingDoubleKeyFrame KeyTime="0:0:0.2"
									  Value="1" />
			</DoubleAnimationUsingKeyFrames>
		</Storyboard>
		<Storyboard x:Key="FadeOut">
			<DoubleAnimation Duration="0:0:0.2"
							 To="0"
							 Storyboard.TargetProperty="(UIElement.Opacity)"
							 Storyboard.TargetName="border"
							 d:IsOptimized="True" />
		</Storyboard>
		<Storyboard x:Key="FadeIn">
			<DoubleAnimation Duration="0:0:0.2"
							 To="1"
							 Storyboard.TargetProperty="(UIElement.Opacity)"
							 Storyboard.TargetName="border"
							 d:IsOptimized="True" />
		</Storyboard>
        <LinearGradientBrush x:Key="ErrorBackground" EndPoint="0.5,1"
									 StartPoint="0.5,0">
            <GradientStop Color="#FF9A1942"
								  Offset="0.032" />
            <GradientStop Color="#FF791E3D"
								  Offset="0.968" />
        </LinearGradientBrush>
        <LinearGradientBrush x:Key="InformationBackground" EndPoint="0.5,1"
									 StartPoint="0.5,0">
            <GradientStop Color="#D8D7F1"
								  Offset="0.032" />
            <GradientStop Color="#F8F8FA"
								  Offset="0.968" />
        </LinearGradientBrush>
    </UserControl.Resources>
	<UserControl.CacheMode>
		<BitmapCache />
	</UserControl.CacheMode>

	<Grid x:Name="LayoutRoot">
		<Border x:Name="border"
				BorderThickness="0"
				CornerRadius="8"
				RenderTransformOrigin="0.9,0.5"
				MinWidth="200"
				Opacity="0" Background="{StaticResource InformationBackground}">
            <i:Interaction.Triggers>
                <ei:DataTrigger Binding="{Binding Level}"
											Value="Error">
                    <ei:ChangePropertyAction PropertyName="Source" TargetObject="{Binding ElementName=Image}"
														 Value="{StaticResource Image_Error_Tiny}" />
                    <ei:ChangePropertyAction PropertyName="Background" TargetObject="{Binding ElementName=border}"
														 Value="{StaticResource ErrorBackground}" />
                    <ei:ChangePropertyAction PropertyName="Foreground" TargetObject="{Binding ElementName=TextBlock}"
														 Value="White" />
                    <ei:ChangePropertyAction PropertyName="Stroke" TargetObject="{Binding ElementName=Ellipse}"
														 Value="#FF581129" />
                </ei:DataTrigger>
                <ei:DataTrigger Binding="{Binding Level}"
											Value="Info">
                    <ei:ChangePropertyAction PropertyName="Source" TargetObject="{Binding ElementName=Image}"
														 Value="{StaticResource Image_Info_Tiny}" />
                    <ei:ChangePropertyAction PropertyName="Background" TargetObject="{Binding ElementName=border}"
														 Value="{StaticResource InformationBackground}" />
                    <ei:ChangePropertyAction PropertyName="Foreground" TargetObject="{Binding ElementName=TextBlock}"
														 Value="Black" />
                    <ei:ChangePropertyAction PropertyName="Stroke" TargetObject="{Binding ElementName=Ellipse}"
														 Value="#8085C0" />
                </ei:DataTrigger>
                <ei:DataTrigger Binding="{Binding Level}"
											Value="Warning">
                    <ei:ChangePropertyAction PropertyName="Source" TargetName="Image"
														 Value="{StaticResource Image_Warning_Tiny}" />
                    <ei:ChangePropertyAction PropertyName="Background" TargetName="border"
														 Value="{StaticResource InformationBackground}" /> 
                    <ei:ChangePropertyAction PropertyName="Foreground" TargetName="TextBlock"
														 Value="Black" />
                    <ei:ChangePropertyAction PropertyName="Stroke" TargetName="Ellipse"
														 Value="#FF581129" />
                </ei:DataTrigger>
            </i:Interaction.Triggers>
            <Border.CacheMode>
				<BitmapCache />
			</Border.CacheMode>
			<Border.RenderTransform>
				<CompositeTransform />
			</Border.RenderTransform>
			<Border.Effect>
				<DropShadowEffect Opacity="0.34"
								  ShadowDepth="7"
								  Color="#FF272727" />
			</Border.Effect>
		  <StackPanel Orientation="Horizontal"
						HorizontalAlignment="Left"
						VerticalAlignment="Center">
				<Grid Margin="5,0,0,0">
					<Ellipse x:Name="Ellipse"
                             Fill="White"
							 Width="24"
							 Height="24"
							 Stroke="#FF581129"
							 HorizontalAlignment="Center"
							 VerticalAlignment="Center" />
					<Image 
                        x:Name="Image"
                        Stretch="None"
						   HorizontalAlignment="Center"
						   VerticalAlignment="Center">
					</Image>
				</Grid>
				<TextBlock 
                           x:Name="TextBlock"
                           TextWrapping="Wrap"
						   Text="{Binding Message}"
						   VerticalAlignment="Center"
						   Foreground="White"
						   HorizontalAlignment="Center"
						   Margin="5,10,20,10" />
			</StackPanel>
		</Border>
	</Grid>
=======
﻿<UserControl xmlns="http://schemas.microsoft.com/winfx/2006/xaml/presentation"
			 xmlns:x="http://schemas.microsoft.com/winfx/2006/xaml"
			 xmlns:d="http://schemas.microsoft.com/expression/blend/2008"
			 xmlns:mc="http://schemas.openxmlformats.org/markup-compatibility/2006"
			 xmlns:toolkit="http://schemas.microsoft.com/winfx/2006/xaml/presentation/toolkit"
			 xmlns:Models="clr-namespace:Raven.Studio.Models"
			 xmlns:i="http://schemas.microsoft.com/expression/2010/interactivity"
			 xmlns:ei="http://schemas.microsoft.com/expression/2010/interactions"
			 mc:Ignorable="d"
			 x:Class="Raven.Studio.NotificationView"
			 d:DesignWidth="640"
			 d:DesignHeight="480"
			 Height="40"
			 Width="Auto"
			 d:DataContext="{d:DesignInstance Models:ApplicationModel}">
	<UserControl.Resources>
		<Storyboard x:Key="ScaleIn">
			<DoubleAnimationUsingKeyFrames Storyboard.TargetProperty="(UIElement.RenderTransform).(CompositeTransform.ScaleX)"
										   Storyboard.TargetName="border">
				<EasingDoubleKeyFrame KeyTime="0"
									  Value="0" />
				<EasingDoubleKeyFrame KeyTime="0:0:0.2"
									  Value="1" />
			</DoubleAnimationUsingKeyFrames>
			<DoubleAnimationUsingKeyFrames Storyboard.TargetProperty="(UIElement.RenderTransform).(CompositeTransform.ScaleY)"
										   Storyboard.TargetName="border">
				<EasingDoubleKeyFrame KeyTime="0"
									  Value="0" />
				<EasingDoubleKeyFrame KeyTime="0:0:0.2"
									  Value="1" />
			</DoubleAnimationUsingKeyFrames>
			<DoubleAnimationUsingKeyFrames Storyboard.TargetProperty="(UIElement.Opacity)"
										   Storyboard.TargetName="border">
				<EasingDoubleKeyFrame KeyTime="0"
									  Value="0" />
				<EasingDoubleKeyFrame KeyTime="0:0:0.2"
									  Value="1" />
			</DoubleAnimationUsingKeyFrames>
		</Storyboard>
		<Storyboard x:Key="FadeOut">
			<DoubleAnimation Duration="0:0:0.2"
							 To="0"
							 Storyboard.TargetProperty="(UIElement.Opacity)"
							 Storyboard.TargetName="border"
							 d:IsOptimized="True" />
		</Storyboard>
		<Storyboard x:Key="FadeIn">
			<DoubleAnimation Duration="0:0:0.2"
							 To="1"
							 Storyboard.TargetProperty="(UIElement.Opacity)"
							 Storyboard.TargetName="border"
							 d:IsOptimized="True" />
		</Storyboard>
        <LinearGradientBrush x:Key="ErrorBackground" EndPoint="0.5,1"
									 StartPoint="0.5,0">
            <GradientStop Color="#FF9A1942"
								  Offset="0.032" />
            <GradientStop Color="#FF791E3D"
								  Offset="0.968" />
        </LinearGradientBrush>
        <LinearGradientBrush x:Key="InformationBackground" EndPoint="0.5,1"
									 StartPoint="0.5,0">
            <GradientStop Color="#D8D7F1"
								  Offset="0.032" />
            <GradientStop Color="#F8F8FA"
								  Offset="0.968" />
        </LinearGradientBrush>
    </UserControl.Resources>
	<UserControl.CacheMode>
		<BitmapCache />
	</UserControl.CacheMode>

	<Grid x:Name="LayoutRoot">
		<Border x:Name="border"
				BorderThickness="0"
				CornerRadius="8"
				RenderTransformOrigin="0.9,0.5"
				MinWidth="200"
				Opacity="0" Background="{StaticResource InformationBackground}">
            <i:Interaction.Triggers>
                <ei:DataTrigger Binding="{Binding Level}"
											Value="Error">
                    <ei:ChangePropertyAction PropertyName="Source" TargetObject="{Binding ElementName=Image}"
														 Value="{StaticResource Image_Error_Tiny}" />
                    <ei:ChangePropertyAction PropertyName="Background" TargetObject="{Binding ElementName=border}"
														 Value="{StaticResource ErrorBackground}" />
                    <ei:ChangePropertyAction PropertyName="Foreground" TargetObject="{Binding ElementName=TextBlock}"
														 Value="White" />
                    <ei:ChangePropertyAction PropertyName="Stroke" TargetObject="{Binding ElementName=Ellipse}"
														 Value="#FF581129" />
                </ei:DataTrigger>
                <ei:DataTrigger Binding="{Binding Level}"
											Value="Info">
                    <ei:ChangePropertyAction PropertyName="Source" TargetObject="{Binding ElementName=Image}"
														 Value="{StaticResource Image_Info_Tiny}" />
                    <ei:ChangePropertyAction PropertyName="Background" TargetObject="{Binding ElementName=border}"
														 Value="{StaticResource InformationBackground}" />
                    <ei:ChangePropertyAction PropertyName="Foreground" TargetObject="{Binding ElementName=TextBlock}"
														 Value="Black" />
                    <ei:ChangePropertyAction PropertyName="Stroke" TargetObject="{Binding ElementName=Ellipse}"
														 Value="#8085C0" />
                </ei:DataTrigger>
                <ei:DataTrigger Binding="{Binding Level}"
											Value="Warning">
                    <ei:ChangePropertyAction PropertyName="Source" TargetObject="{Binding ElementName=Image}"
														 Value="{StaticResource Image_Warning_Tiny}" />
                    <ei:ChangePropertyAction PropertyName="Background" TargetObject="{Binding ElementName=border}"
														 Value="{StaticResource InformationBackground}" />
                    <ei:ChangePropertyAction PropertyName="Foreground" TargetObject="{Binding ElementName=TextBlock}"
														 Value="Black" />
                    <ei:ChangePropertyAction PropertyName="Stroke" TargetObject="{Binding ElementName=Ellipse}"
														 Value="#8085C0" />
                </ei:DataTrigger>
            </i:Interaction.Triggers>
            <Border.CacheMode>
				<BitmapCache />
			</Border.CacheMode>
			<Border.RenderTransform>
				<CompositeTransform />
			</Border.RenderTransform>
			<Border.Effect>
				<DropShadowEffect Opacity="0.34"
								  ShadowDepth="7"
								  Color="#FF272727" />
			</Border.Effect>
		  <StackPanel Orientation="Horizontal"
						HorizontalAlignment="Left"
						VerticalAlignment="Center">
				<Grid Margin="5,0,0,0">
					<Ellipse x:Name="Ellipse"
                             Fill="White"
							 Width="26"
							 Height="26"
							 Stroke="#FF581129"
							 HorizontalAlignment="Center"
							 VerticalAlignment="Center" />
					<Image 
                        x:Name="Image"
                        Stretch="None"
						   HorizontalAlignment="Center"
						   VerticalAlignment="Center">
					</Image>
				</Grid>
				<TextBlock 
                           x:Name="TextBlock"
                           TextWrapping="Wrap"
						   Text="{Binding Message}"
						   VerticalAlignment="Center"
						   Foreground="White"
						   HorizontalAlignment="Center"
						   Margin="5,10,20,10" />
			</StackPanel>
		</Border>
	</Grid>
>>>>>>> ae32d986
</UserControl><|MERGE_RESOLUTION|>--- conflicted
+++ resolved
@@ -1,159 +1,3 @@
-<<<<<<< HEAD
-﻿<UserControl xmlns="http://schemas.microsoft.com/winfx/2006/xaml/presentation"
-			 xmlns:x="http://schemas.microsoft.com/winfx/2006/xaml"
-			 xmlns:d="http://schemas.microsoft.com/expression/blend/2008"
-			 xmlns:mc="http://schemas.openxmlformats.org/markup-compatibility/2006"
-			 xmlns:toolkit="http://schemas.microsoft.com/winfx/2006/xaml/presentation/toolkit"
-			 xmlns:Models="clr-namespace:Raven.Studio.Models"
-			 xmlns:i="http://schemas.microsoft.com/expression/2010/interactivity"
-			 xmlns:ei="http://schemas.microsoft.com/expression/2010/interactions"
-			 mc:Ignorable="d"
-			 x:Class="Raven.Studio.NotificationView"
-			 d:DesignWidth="640"
-			 d:DesignHeight="480"
-			 Height="40"
-			 Width="Auto"
-			 d:DataContext="{d:DesignInstance Models:ApplicationModel}">
-	<UserControl.Resources>
-		<Storyboard x:Key="ScaleIn">
-			<DoubleAnimationUsingKeyFrames Storyboard.TargetProperty="(UIElement.RenderTransform).(CompositeTransform.ScaleX)"
-										   Storyboard.TargetName="border">
-				<EasingDoubleKeyFrame KeyTime="0"
-									  Value="0" />
-				<EasingDoubleKeyFrame KeyTime="0:0:0.2"
-									  Value="1" />
-			</DoubleAnimationUsingKeyFrames>
-			<DoubleAnimationUsingKeyFrames Storyboard.TargetProperty="(UIElement.RenderTransform).(CompositeTransform.ScaleY)"
-										   Storyboard.TargetName="border">
-				<EasingDoubleKeyFrame KeyTime="0"
-									  Value="0" />
-				<EasingDoubleKeyFrame KeyTime="0:0:0.2"
-									  Value="1" />
-			</DoubleAnimationUsingKeyFrames>
-			<DoubleAnimationUsingKeyFrames Storyboard.TargetProperty="(UIElement.Opacity)"
-										   Storyboard.TargetName="border">
-				<EasingDoubleKeyFrame KeyTime="0"
-									  Value="0" />
-				<EasingDoubleKeyFrame KeyTime="0:0:0.2"
-									  Value="1" />
-			</DoubleAnimationUsingKeyFrames>
-		</Storyboard>
-		<Storyboard x:Key="FadeOut">
-			<DoubleAnimation Duration="0:0:0.2"
-							 To="0"
-							 Storyboard.TargetProperty="(UIElement.Opacity)"
-							 Storyboard.TargetName="border"
-							 d:IsOptimized="True" />
-		</Storyboard>
-		<Storyboard x:Key="FadeIn">
-			<DoubleAnimation Duration="0:0:0.2"
-							 To="1"
-							 Storyboard.TargetProperty="(UIElement.Opacity)"
-							 Storyboard.TargetName="border"
-							 d:IsOptimized="True" />
-		</Storyboard>
-        <LinearGradientBrush x:Key="ErrorBackground" EndPoint="0.5,1"
-									 StartPoint="0.5,0">
-            <GradientStop Color="#FF9A1942"
-								  Offset="0.032" />
-            <GradientStop Color="#FF791E3D"
-								  Offset="0.968" />
-        </LinearGradientBrush>
-        <LinearGradientBrush x:Key="InformationBackground" EndPoint="0.5,1"
-									 StartPoint="0.5,0">
-            <GradientStop Color="#D8D7F1"
-								  Offset="0.032" />
-            <GradientStop Color="#F8F8FA"
-								  Offset="0.968" />
-        </LinearGradientBrush>
-    </UserControl.Resources>
-	<UserControl.CacheMode>
-		<BitmapCache />
-	</UserControl.CacheMode>
-
-	<Grid x:Name="LayoutRoot">
-		<Border x:Name="border"
-				BorderThickness="0"
-				CornerRadius="8"
-				RenderTransformOrigin="0.9,0.5"
-				MinWidth="200"
-				Opacity="0" Background="{StaticResource InformationBackground}">
-            <i:Interaction.Triggers>
-                <ei:DataTrigger Binding="{Binding Level}"
-											Value="Error">
-                    <ei:ChangePropertyAction PropertyName="Source" TargetObject="{Binding ElementName=Image}"
-														 Value="{StaticResource Image_Error_Tiny}" />
-                    <ei:ChangePropertyAction PropertyName="Background" TargetObject="{Binding ElementName=border}"
-														 Value="{StaticResource ErrorBackground}" />
-                    <ei:ChangePropertyAction PropertyName="Foreground" TargetObject="{Binding ElementName=TextBlock}"
-														 Value="White" />
-                    <ei:ChangePropertyAction PropertyName="Stroke" TargetObject="{Binding ElementName=Ellipse}"
-														 Value="#FF581129" />
-                </ei:DataTrigger>
-                <ei:DataTrigger Binding="{Binding Level}"
-											Value="Info">
-                    <ei:ChangePropertyAction PropertyName="Source" TargetObject="{Binding ElementName=Image}"
-														 Value="{StaticResource Image_Info_Tiny}" />
-                    <ei:ChangePropertyAction PropertyName="Background" TargetObject="{Binding ElementName=border}"
-														 Value="{StaticResource InformationBackground}" />
-                    <ei:ChangePropertyAction PropertyName="Foreground" TargetObject="{Binding ElementName=TextBlock}"
-														 Value="Black" />
-                    <ei:ChangePropertyAction PropertyName="Stroke" TargetObject="{Binding ElementName=Ellipse}"
-														 Value="#8085C0" />
-                </ei:DataTrigger>
-                <ei:DataTrigger Binding="{Binding Level}"
-											Value="Warning">
-                    <ei:ChangePropertyAction PropertyName="Source" TargetName="Image"
-														 Value="{StaticResource Image_Warning_Tiny}" />
-                    <ei:ChangePropertyAction PropertyName="Background" TargetName="border"
-														 Value="{StaticResource InformationBackground}" /> 
-                    <ei:ChangePropertyAction PropertyName="Foreground" TargetName="TextBlock"
-														 Value="Black" />
-                    <ei:ChangePropertyAction PropertyName="Stroke" TargetName="Ellipse"
-														 Value="#FF581129" />
-                </ei:DataTrigger>
-            </i:Interaction.Triggers>
-            <Border.CacheMode>
-				<BitmapCache />
-			</Border.CacheMode>
-			<Border.RenderTransform>
-				<CompositeTransform />
-			</Border.RenderTransform>
-			<Border.Effect>
-				<DropShadowEffect Opacity="0.34"
-								  ShadowDepth="7"
-								  Color="#FF272727" />
-			</Border.Effect>
-		  <StackPanel Orientation="Horizontal"
-						HorizontalAlignment="Left"
-						VerticalAlignment="Center">
-				<Grid Margin="5,0,0,0">
-					<Ellipse x:Name="Ellipse"
-                             Fill="White"
-							 Width="24"
-							 Height="24"
-							 Stroke="#FF581129"
-							 HorizontalAlignment="Center"
-							 VerticalAlignment="Center" />
-					<Image 
-                        x:Name="Image"
-                        Stretch="None"
-						   HorizontalAlignment="Center"
-						   VerticalAlignment="Center">
-					</Image>
-				</Grid>
-				<TextBlock 
-                           x:Name="TextBlock"
-                           TextWrapping="Wrap"
-						   Text="{Binding Message}"
-						   VerticalAlignment="Center"
-						   Foreground="White"
-						   HorizontalAlignment="Center"
-						   Margin="5,10,20,10" />
-			</StackPanel>
-		</Border>
-	</Grid>
-=======
 ﻿<UserControl xmlns="http://schemas.microsoft.com/winfx/2006/xaml/presentation"
 			 xmlns:x="http://schemas.microsoft.com/winfx/2006/xaml"
 			 xmlns:d="http://schemas.microsoft.com/expression/blend/2008"
@@ -261,7 +105,7 @@
                     <ei:ChangePropertyAction PropertyName="Source" TargetObject="{Binding ElementName=Image}"
 														 Value="{StaticResource Image_Warning_Tiny}" />
                     <ei:ChangePropertyAction PropertyName="Background" TargetObject="{Binding ElementName=border}"
-														 Value="{StaticResource InformationBackground}" />
+														 Value="{StaticResource InformationBackground}" /> 
                     <ei:ChangePropertyAction PropertyName="Foreground" TargetObject="{Binding ElementName=TextBlock}"
 														 Value="Black" />
                     <ei:ChangePropertyAction PropertyName="Stroke" TargetObject="{Binding ElementName=Ellipse}"
@@ -308,5 +152,4 @@
 			</StackPanel>
 		</Border>
 	</Grid>
->>>>>>> ae32d986
 </UserControl>